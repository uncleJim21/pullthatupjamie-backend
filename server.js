--- conflicted
+++ resolved
@@ -49,12 +49,9 @@
 const { User } = require('./models/User');
 const { Entitlement } = require('./models/Entitlement');
 const { updateEntitlementConfig } = require('./utils/entitlements');
-<<<<<<< HEAD
 const { checkAdminMode } = require('./middleware/authMiddleware');
 const { serviceHmac } = require('./middleware/hmac');
-=======
 const GarbageCollector = require('./utils/GarbageCollector');
->>>>>>> fabf157a
 
 
 const mongoURI = process.env.MONGO_URI;
@@ -2862,7 +2859,6 @@
       });
     }
   });
-<<<<<<< HEAD
 
   // Simple debug endpoint to validate HMAC auth end-to-end
   app.post('/api/debug/test-hmac', serviceHmac({ requiredScopes: ['svc:test'] }), (req, res) => {
@@ -2874,7 +2870,8 @@
       scopes: req.serviceAuth?.scopes || [],
       echo: req.body || null
     });
-=======
+  });
+    
   
   // Add a debug endpoint to manually trigger garbage collection
   app.post('/api/debug/trigger-gc', async (req, res) => {
@@ -2914,7 +2911,6 @@
         error: error.message
       });
     }
->>>>>>> fabf157a
   });
 }
 
