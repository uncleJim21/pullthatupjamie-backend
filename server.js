require('dotenv').config();
const express = require('express');
const cors = require('cors');
const axios = require('axios');
const { SearxNGTool } = require('./agent-tools/searxngTool');
<<<<<<< HEAD
const { OpenAI } = require('openai');
const {findSimilarDiscussions} = require('./agent-tools/neo4jTools.js')

// Initialize OpenAI client (add near your other initializations)
const openai = new OpenAI({
    apiKey: process.env.OPENAI_API_KEY
});

=======
const mongoose = require('mongoose');
const {JamieFeedback} = require('./models/JamieFeedback.js');
const {generateInvoice,getIsInvoicePaid} = require('./utils/lightning-utils')
const { RateLimitedInvoiceGenerator } = require('./utils/rate-limited-invoice');
const invoiceGenerator = new RateLimitedInvoiceGenerator();
const { initializeInvoiceDB } = require('./utils/invoice-db');
const {initializeRequestsDB, checkFreeEligibility, freeRequestMiddleware} = require('./utils/requests-db')
const {squareRequestMiddleware, initializeJamieUserDB, upsertJamieUser} = require('./utils/jamie-user-db')
const DatabaseBackupManager = require('./utils/DatabaseBackupManager');
const path = require('path');
const {DEBUG_MODE} = require('./constants.js')

const mongoURI = process.env.MONGO_URI;
const invoicePoolSize = 2;

mongoose.connect(mongoURI, { useNewUrlParser: true, useUnifiedTopology: true });

const db = mongoose.connection;
db.on("error", console.error.bind(console, "MongoDB connection error:"));
db.once("open", () => {
  console.log("Connected to MongoDB!");
});
>>>>>>> ba7dc107

const app = express();

// Middleware
app.use(cors());
app.enable('trust proxy');
app.set('trust proxy', true);
app.use(express.json());

// Environment variables with defaults
const PORT = process.env.PORT || 3131;
const DEFAULT_MODEL = process.env.DEFAULT_MODEL || 'gpt-3.5-turbo';

const validateSpacesConfig = () => {
  const required = [
    'SPACES_ENDPOINT',
    'SPACES_ACCESS_KEY_ID',
    'SPACES_SECRET_ACCESS_KEY',
    'SPACES_BUCKET_NAME'
  ];

  console.log('Environment variables loaded:', {
    hasSpacesEndpoint: !!process.env.SPACES_ENDPOINT,
    hasAccessKeyId: !!process.env.SPACES_ACCESS_KEY_ID,
    hasSecretKey: !!process.env.SPACES_SECRET_ACCESS_KEY,
    hasBucketName: !!process.env.SPACES_BUCKET_NAME
  });
  
  const missing = required.filter(key => !process.env[key]);
  
  if (missing.length > 0) {
    console.error('Missing required environment variables:', missing.join(', '));
    return false;
  }
  
  return true;
};

const dbBackupManager = new DatabaseBackupManager({
  spacesEndpoint: process.env.SPACES_ENDPOINT,
  accessKeyId: process.env.SPACES_ACCESS_KEY_ID,
  secretAccessKey: process.env.SPACES_SECRET_ACCESS_KEY,
  bucketName: process.env.SPACES_BUCKET_NAME,
  backupInterval: 1000 * 60 * 60 * 1 // 1 hour
});

//Validates user meets one of three requirements:
//1. Has valid BOLT11 invoice payment hash + preimage (proof that they paid)
//2. The user has a valid subscription through CASCDR's square payment gateway
//3. The user is eligible for free usage based on their IP address
const jamieAuthMiddleware = async (req, res, next) => {
  const authHeader = req.headers.authorization;

  console.log('[INFO] Checking Jamie authentication...');

  if (authHeader) {
      if (!authHeader.startsWith('Basic ')) {//checks for BOLT11 (1 above)
          const [preimage, paymentHash] = authHeader.split(':');
          if (!preimage || !paymentHash) {
              return res.status(401).json({
                  error: 'Authentication required: missing preimage or payment hash',
              });
          }

          // Validate the preimage
          const isValid = await getIsInvoicePaid(preimage, paymentHash);
          if (!isValid) {
              return res.status(401).json({
                  error: 'Invalid payment credentials',
              });
          }

          // Store validated credentials
          req.auth = { preimage, paymentHash };
          console.log('[INFO] Valid lightning payment credentials provided.');
          return next();
      }

      // Try subscription auth with square
      await squareRequestMiddleware(req, res, () => {//Checks if user has valid sub based on email provided in header
          // Only proceed to free middleware if Square auth didn't set isValidSquareAuth
          if (!req.auth?.isValidSquareAuth) {
              console.log('[INFO] Square auth failed, trying free tier');
              return freeRequestMiddleware(req, res, next);// If not check if the user requests from an IP eligible
          }
      });
      
      // If we got valid Square auth, we're done
      if (req.auth?.isValidSquareAuth) {
          return next();
      }
  } else {
      // No auth header, fallback to free request middleware
      console.log('[INFO] No authentication provided. Falling back to free eligibility.');
      return freeRequestMiddleware(req, res, next);
  }
};



// Model configurations
const MODEL_CONFIGS = {
    'gpt-3.5-turbo': {
      apiUrl: 'https://api.openai.com/v1/chat/completions',
      headers: (apiKey) => ({
        'Content-Type': 'application/json',
        'Authorization': `Bearer ${apiKey}`
      }),
      formatData: (messages) => ({
        model: 'gpt-3.5-turbo',
        messages,
        stream: true,
        temperature: 0.0
      }),
      parseContent: (parsed) => ({
        content: parsed.choices[0].delta.content,
        done: false
      })
    },
    'claude-3-sonnet': {
      apiUrl: 'https://api.anthropic.com/v1/messages',
      headers: (apiKey) => ({
        'Content-Type': 'application/json',
        'x-api-key': apiKey,
        'anthropic-version': '2023-06-01'
      }),
      formatData: (messages) => {
        // Format system message and user message for Claude
        const systemMessage = messages.find(m => m.role === 'system')?.content || '';
        const userMessage = messages.find(m => m.role === 'user')?.content || '';
        
        return {
          model: 'claude-3-sonnet-20240229',
          max_tokens: 4096,
          messages: [{
            role: 'user',
            content: `${systemMessage}\n\n${userMessage}`
          }],
          stream: true
        };
      },
      parseContent: (parsed) => ({
        content: parsed.delta?.text || '',
        done: parsed.type === 'message_stop'
      })
    }
  };

// Initialize SearxNG with error handling
let searxng = null;

// Buffer class for accumulating content
class ContentBuffer {
  constructor() {
    this.buffer = '';
    this.minSendLength = 50;  // Minimum characters to accumulate before sending
  }

  add(content) {
    if (!content) return null;
    this.buffer += content;
    
    if (this.buffer.length >= this.minSendLength) {
      const toSend = this.buffer;
      this.buffer = '';
      return toSend;
    }
    return null;
  }

  flush() {
    if (this.buffer.length > 0) {
      const toSend = this.buffer;
      this.buffer = '';
      return toSend;
    }
    return null;
  }
}

<<<<<<< HEAD
app.post('/api/search-quotes', async (req, res) => {
  const { query, limit = 5 } = req.body;

  // Get credentials from Authorization header
  // const authHeader = req.headers.authorization;
  // if (!authHeader || !authHeader.startsWith('Basic ')) {
  //   return res.status(401).json({ error: 'Authentication required' });
  // }

  try {
    // Decode credentials
    // const base64Credentials = authHeader.split(' ')[1];
    // const credentials = Buffer.from(base64Credentials, 'base64').toString('ascii');
    // const [username, password] = credentials.split(':');

    // if (!username || !password) {
    //   return res.status(401).json({ error: 'Invalid credentials format' });
    // }

    // Create embedding for the query using the same model as ingestion
    const embeddingResponse = await openai.embeddings.create({
      model: "text-embedding-ada-002",
      input: query
    });
    
    const embedding = embeddingResponse.data[0].embedding;

    // Search for similar discussions using the embedding
    const similarDiscussions = await findSimilarDiscussions({
      embedding,
      limit
    });

    // Format and return the results
    const results = similarDiscussions.map(discussion => ({
      quote: discussion.quote,
      episode: discussion.episode,
      creator: discussion.creator,
      audioUrl: discussion.audioUrl,
      date: discussion.date,
      similarity: parseFloat(discussion.similarity.toFixed(4)),
      timeContext: {
          start_time: discussion.start_time,
          end_time: discussion.end_time
      }
  }));

    res.json({
      query,
      results,
      total: results.length,
      model: "text-embedding-ada-002" // Include model info for reference
    });

  } catch (error) {
    console.error('Search quotes error:', error);
    res.status(500).json({ 
      error: 'Failed to search quotes',
      details: error.message 
    });
  }
});

app.post('/api/stream-search', async (req, res) => {
  const { 
    query, 
    model = DEFAULT_MODEL,
    mode = 'default'
  } = req.body;
=======
//check if the user is eligible for free usage based on IP address
app.get('/api/check-free-eligibility', checkFreeEligibility);
>>>>>>> ba7dc107


//get a pool of BOLT11 invoices to store in the client and use for auth as needed
app.get('/invoice-pool', async (req, res) => {
  try {
    const invoices = await invoiceGenerator.generateInvoicePool(
      invoicePoolSize,
      generateInvoice
    );

    if (invoices.length === 0) {
      return res.status(503).json({ 
        error: 'Failed to generate any invoices, please try again later' 
      });
    }

    // Return whatever invoices we managed to generate
    res.status(200).json({ 
      invoices,
      poolSize: invoices.length 
    });
  } catch (error) {
    console.error('Error generating invoice pool:', error);
    res.status(500).json({ error: 'Failed to generate invoices' });
  }
});

//Syncs remote auth server with this server for future request validation
app.post('/register-sub', async (req, res) => {
  try {
      const { email, token } = req.body;
      
      if (!email || !token) {
          return res.status(400).json({ error: 'Email and token are required' });
      }

      // First validate with auth server using axios
      const authResponse = await axios.get(`${process.env.CASCDR_AUTH_SERVER_URL}/validate-subscription`, {
          headers: {
              'Authorization': `Bearer ${token}`,
              'Content-Type': 'application/json'
          }
      });

      const authData = authResponse.data;

      if (!authData.subscriptionValid) {
          return res.status(403).json({ error: 'Subscription not active' });
      }

      // If validated, register/update user in jamie-users db
      await upsertJamieUser(email, 'active');

      console.log(`[INFO] Registered subscription for validated email: ${email}`);
      res.status(201).json({ 
          message: 'Subscription registered successfully',
          email 
      });
  } catch (error) {
      console.error('[ERROR] Failed to register subscription:', error);
      if (error.response) {
          // Error response from auth server
          return res.status(error.response.status).json({ 
              error: 'Auth server validation failed',
              details: error.response.data
          });
      }
      res.status(500).json({ error: 'Failed to register subscription' });
  }
});


//main "business" endpoint that provides search + LLM analysis
app.post('/api/stream-search', jamieAuthMiddleware, async (req, res) => {
  const { query, model = DEFAULT_MODEL, mode = 'default' } = req.body;
 
  if (!query) {
    return res.status(400).json({ error: 'Query is required' });
  }
 
  try {
    let searchResults = [];
    const { email, preimage, paymentHash } = req.auth || {};
 
    try {
      // Create a new SearxNG instance
      const searxngConfig = {
        username: process.env.ANON_AUTH_USERNAME,
        password: process.env.ANON_AUTH_PW
      };
 
      const searxng = new SearxNGTool(searxngConfig);
      searchResults = (await searxng.search(query)).slice(0, 10);
    } catch (searchError) {
      console.error('Search error:', searchError);
      searchResults = [{
        title: 'Search Error',
        url: 'https://example.com',
        snippet: 'SearxNG search failed. Using fallback result.'
      }];
    }
 
    // Set headers for SSE
    res.setHeader('Content-Type', 'text/event-stream');
    res.setHeader('Cache-Control', 'no-cache');
    res.setHeader('Connection', 'keep-alive');
 
    // Send search results
    res.write(`data: ${JSON.stringify({
      type: 'search',
      data: searchResults
    })}\n\n`);
 
    // Prepare formatted sources
    const formattedSources = searchResults.map((result, index) => {
      return `${index + 1}. ${result.title}\nURL: ${result.url}\nContent: ${result.snippet}\n`;
    }).join('\n');
 
    // Construct messages for LLM
    let systemMessage = `You are a helpful research assistant that provides well-structured, markdown-formatted responses.`;
    
    if (mode === 'quick') {
      systemMessage += ` Provide brief, concise summaries focusing on the most important points.`;
    }
    
    systemMessage += ` Format your response as follows:
    - Use clear, concise language
    - Use proper markdown formatting
    - Cite sources using [[n]](url) format, where n is the source number
    - Citations must be inline within sentences
    - Start with a brief overview
    - Use bullet points for multiple items
    - Bold key terms with **term**
    - Maintain professional tone
    - Do not say "according to sources" or similar phrases
    - Pay very close attention to numerical figures given. Be certain to not misinterpret those. Simply write those exactly as written.
    - Use the provided title, URL, and content from each source to inform your response`;
    const userMessage = `Query: "${query}"\n\nSources:\n${formattedSources}`;
 
    const modelConfig = MODEL_CONFIGS[model];
    const apiKey = model.startsWith('gpt') ? process.env.OPENAI_API_KEY : process.env.ANTHROPIC_API_KEY;
    const contentBuffer = new ContentBuffer();
 
    const response = await axios({
      method: 'post',
      url: modelConfig.apiUrl,
      headers: modelConfig.headers(apiKey),
      data: modelConfig.formatData([
        { role: 'system', content: systemMessage },
        { role: 'user', content: userMessage }
      ]),
      responseType: 'stream'
    });
 
    response.data.on('data', (chunk) => {
      const lines = chunk.toString().split('\n');
      lines.forEach((line) => {
        if (line.startsWith('data: ')) {
          const data = line.slice(6);
          if (data === '[DONE]') {
            const finalContent = contentBuffer.flush();
            if (finalContent) {
              res.write(`data: ${JSON.stringify({
                type: 'inference',
                data: finalContent
              })}\n\n`);
            }
            res.write('data: [DONE]\n\n');
            res.end();
            return;
          }
    
          try {
            const parsed = JSON.parse(data);
            let content;
            
            if (model.startsWith('gpt')) {
              content = parsed.choices?.[0]?.delta?.content;
            } else {
              // Handle Claude format
              if (parsed.type === 'content_block_start') {
                return; // Skip content block start messages
              }
              if (parsed.type === 'content_block_stop') {
                return; // Skip content block stop messages
              }
              if (parsed.type === 'ping') {
                return; // Skip ping messages
              }
              content = parsed.delta?.text;
            }
    
            if (content) {
              const bufferedContent = contentBuffer.add(content);
              if (bufferedContent) {
                res.write(`data: ${JSON.stringify({
                  type: 'inference',
                  data: bufferedContent
                })}\n\n`);
              }
            }
          } catch (e) {
            if (e instanceof SyntaxError) {
              console.error('JSON Parse Error:', {
                data: data.substring(0, 100),
                error: e.message
              });
              return; // Skip malformed JSON
            }
            throw e;
          }
        }
      });
    });
 
    response.data.on('end', () => {
      const finalContent = contentBuffer.flush();
      if (finalContent) {
        res.write(`data: ${JSON.stringify({
          type: 'inference',
          data: finalContent
        })}\n\n`);
      }
      res.end();
    });
 
    response.data.on('error', (error) => {
      console.error('Stream error:', error);
      res.write(`data: ${JSON.stringify({
        type: 'error',
        data: 'Stream processing error occurred'
      })}\n\n`);
      res.end();
    });
  } catch (error) {
    console.error('Streaming search error:', error);
    res.status(500).json({ error: 'Internal server error' });
  }
 });

//collects data from user submitted feedback form
app.post('/api/feedback', async (req, res) => {
  const { email, feedback, timestamp, mode } = req.body;
  try {
    // Validate required fields
    if (!email || !feedback) {
      return res.status(400).json({
        error: 'Email and feedback are required'
      });
    }

    // Validate email format
    const emailRegex = /^[^\s@]+@[^\s@]+\.[^\s@]+$/;
    if (!emailRegex.test(email)) {
      return res.status(400).json({
        error: 'Invalid email format'
      });
    }

    // Create new feedback document
    const newFeedback = new JamieFeedback({
      email,
      feedback,
      timestamp,
      mode,
      status: 'RECEIVED',
      state: 'NEW'
    });

    // Save to MongoDB
    await newFeedback.save();

    // Return success response
    res.status(200).json({
      message: 'Feedback received successfully',
    });

  } catch (error) {
    console.error('Error processing feedback:', error);
    res.status(500).json({
      error: 'Internal server error processing feedback'
    });
  }
});

// Health check endpoint
app.get('/health', (req, res) => {
  res.json({ 
    status: 'ok',
    timestamp: new Date().toISOString(),
    availableModels: Object.keys(MODEL_CONFIGS),
    searxngStatus: searxng ? 'connected' : 'disconnected'
  });
});

// Validate required environment variables
if (!process.env.OPENAI_API_KEY) {
  console.error('OPENAI_API_KEY is required');
  process.exit(1);
}

if (!process.env.ANTHROPIC_API_KEY) {
  console.error('ANTHROPIC_API_KEY is required');
  process.exit(1);
}

app.listen(PORT, async () => {
  console.log(`Server running on port ${PORT}`);
  console.log(`DEBUG_MODE:`, process.env.DEBUG_MODE === 'true')
  console.log(`Available models: ${Object.keys(MODEL_CONFIGS).join(', ')}`);

  //Initialize local dbs for speedy auth
  try {
    if (!validateSpacesConfig()) {
      console.warn('Database backup system disabled due to missing configuration');
    } else {
      
      if(!DEBUG_MODE){
        await dbBackupManager.initialize();
        console.log('Database backup system initialized successfully');
      }
    }
    
    // Initialize databases
    await initializeInvoiceDB();
    await initializeRequestsDB();
    await initializeJamieUserDB();
    
    console.log('All systems initialized successfully');
  } catch (error) {
    console.error('Error during initialization:', error);
    // Don't exit the process, just log the error and continue without backups
    console.warn('Continuing without backup system...');
  }
});
<|MERGE_RESOLUTION|>--- conflicted
+++ resolved
@@ -3,16 +3,7 @@
 const cors = require('cors');
 const axios = require('axios');
 const { SearxNGTool } = require('./agent-tools/searxngTool');
-<<<<<<< HEAD
-const { OpenAI } = require('openai');
 const {findSimilarDiscussions} = require('./agent-tools/neo4jTools.js')
-
-// Initialize OpenAI client (add near your other initializations)
-const openai = new OpenAI({
-    apiKey: process.env.OPENAI_API_KEY
-});
-
-=======
 const mongoose = require('mongoose');
 const {JamieFeedback} = require('./models/JamieFeedback.js');
 const {generateInvoice,getIsInvoicePaid} = require('./utils/lightning-utils')
@@ -25,6 +16,7 @@
 const path = require('path');
 const {DEBUG_MODE} = require('./constants.js')
 
+
 const mongoURI = process.env.MONGO_URI;
 const invoicePoolSize = 2;
 
@@ -35,7 +27,6 @@
 db.once("open", () => {
   console.log("Connected to MongoDB!");
 });
->>>>>>> ba7dc107
 
 const app = express();
 
@@ -216,7 +207,7 @@
   }
 }
 
-<<<<<<< HEAD
+
 app.post('/api/search-quotes', async (req, res) => {
   const { query, limit = 5 } = req.body;
 
@@ -286,10 +277,10 @@
     model = DEFAULT_MODEL,
     mode = 'default'
   } = req.body;
-=======
+
 //check if the user is eligible for free usage based on IP address
 app.get('/api/check-free-eligibility', checkFreeEligibility);
->>>>>>> ba7dc107
+
 
 
 //get a pool of BOLT11 invoices to store in the client and use for auth as needed
